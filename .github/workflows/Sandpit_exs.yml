name: Sandpit_exs_CI

on:
  # run once a day at noon UTC
  schedule:
    - cron: "0 12 * * *"
  push:
  pull_request:
  workflow_dispatch:

defaults:
  run:
    shell: bash -l {0}

jobs:
  test:
    runs-on: ${{ matrix.os }}
    strategy:
      fail-fast: false
      matrix:
        os: ["ubuntu-latest", "macOS-latest",]
        python-version: ["3.8", ]

    steps:
      - uses: actions/checkout@v2

      - uses: conda-incubator/setup-miniconda@v2
        with:
          auto-update-conda: true
          python-version: ${{ matrix.python-version }}
          activate-environment: bss_build
          miniforge-version: latest
          miniforge-variant: Mambaforge
          use-mamba: true

      - name: Install dependency
        run: |
          # gromacs=2022.2 as gromacs=2022.3 is not available on OSX ATM
<<<<<<< HEAD
          mamba install -c conda-forge -c openbiosim/label/dev biosimspace python=3.8 ambertools gromacs=2022.2 "sire>=2023.0.1" alchemlyb pytest
=======
          mamba install -c conda-forge -c michellab/label/dev biosimspace python=3.8 ambertools gromacs "sire>=2023.0.3" alchemlyb pytest
>>>>>>> ff1f8c81
          python -m pip install git+https://github.com/Exscientia/MDRestraintsGenerator.git 
          # For the testing of BSS.FreeEnergy.Relative.analysis
          python -m pip install https://github.com/alchemistry/alchemtest/archive/master.zip

      - name: Install the dev version
        run: |
          conda remove --force biosimspace
          cd python
          python setup.py develop
          cd ..

      - name: Run tests
        run: |
          pytest -v --color=yes test/Sandpit/Exscientia/<|MERGE_RESOLUTION|>--- conflicted
+++ resolved
@@ -36,11 +36,7 @@
       - name: Install dependency
         run: |
           # gromacs=2022.2 as gromacs=2022.3 is not available on OSX ATM
-<<<<<<< HEAD
-          mamba install -c conda-forge -c openbiosim/label/dev biosimspace python=3.8 ambertools gromacs=2022.2 "sire>=2023.0.1" alchemlyb pytest
-=======
-          mamba install -c conda-forge -c michellab/label/dev biosimspace python=3.8 ambertools gromacs "sire>=2023.0.3" alchemlyb pytest
->>>>>>> ff1f8c81
+          mamba install -c conda-forge -c openbiosim/label/dev biosimspace python=3.8 ambertools gromacs=2022.2 "sire>=2023.1.0" alchemlyb pytest
           python -m pip install git+https://github.com/Exscientia/MDRestraintsGenerator.git 
           # For the testing of BSS.FreeEnergy.Relative.analysis
           python -m pip install https://github.com/alchemistry/alchemtest/archive/master.zip
