--- conflicted
+++ resolved
@@ -1,5 +1,4 @@
 import math
-import re
 
 import BioSimSpace.Sandpit.Exscientia as BSS
 import pytest
@@ -166,8 +165,4 @@
             v.y().angstroms().value()**2,
             v.z().angstroms().value()**2
             ])
-<<<<<<< HEAD
-        )
-=======
-        )
->>>>>>> 4d241731
+        )