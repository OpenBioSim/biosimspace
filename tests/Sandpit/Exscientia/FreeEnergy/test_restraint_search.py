--- conflicted
+++ resolved
@@ -279,35 +279,6 @@
         restraint, _ = multiple_distance_restraint
         assert np.isclose(-0.0790, restraint.correction.value(), atol=0.001)
 
-<<<<<<< HEAD
-    def test_index_mdr(self, multiple_distance_restraint):
-        """Check that the same atoms are selected for the distance restraint."""
-        restraint, _ = multiple_distance_restraint
-        idxs_receptor = [
-            pair["r1"].index()
-            for pair in restraint._restraint_dict["distance_restraints"]
-        ]
-        idxs_ligand = [
-            pair["l1"].index()
-            for pair in restraint._restraint_dict["distance_restraints"]
-        ]
-        # The search algorithm is not deterministic, so the receptor anchor points
-        # are not always the same. The ligand anchor points are always the same as
-        # all heavy atoms are used.
-        expected_idxs_ligand = [13, 9, 16, 12, 11, 14, 15, 8, 17].sort()
-        assert len(idxs_receptor) == len(idxs_ligand)
-        assert idxs_ligand.sort() == expected_idxs_ligand
-
-        # Check the permanent distance restraint - this is always the same
-        assert (
-            restraint._restraint_dict["permanent_distance_restraint"]["r1"].index()
-            == 1539
-        )
-        assert (
-            restraint._restraint_dict["permanent_distance_restraint"]["l1"].index()
-            == 10
-        )
-=======
     def test_dict_mdr(self, multiple_distance_restraint):
         """Check that the MDR restraint dictionary is correct"""
         restraint, _ = multiple_distance_restraint
@@ -326,10 +297,23 @@
         assert restr_dict["permanent_distance_restraint"][
             "r_fb"
         ].value() == pytest.approx(0.5756, abs=1e-4)
-        # Check the distance restraints - these will vary slightly due to random initialisation
-        # of the clustering algorithm during restraint searching, so we just check the number.
+        # Check the distance restraints - the parameters will vary slightly due to random initialisation
+        # of the clustering algorithm during restraint searching.
         assert len(restr_dict["distance_restraints"]) == 9
->>>>>>> edf8294d
+        idxs_receptor = [
+            pair["r1"].index()
+            for pair in restraint._restraint_dict["distance_restraints"]
+        ]
+        idxs_ligand = [
+            pair["l1"].index()
+            for pair in restraint._restraint_dict["distance_restraints"]
+        ]
+        # The search algorithm is not deterministic, so the receptor anchor points
+        # are not always the same. The ligand anchor points are always the same as
+        # all heavy atoms are used.
+        expected_idxs_ligand = [13, 9, 16, 12, 11, 14, 15, 8, 17].sort()
+        assert len(idxs_receptor) == len(idxs_ligand)
+        assert idxs_ligand.sort() == expected_idxs_ligand
 
     def test_parameters_mdr(self, multiple_distance_restraint):
         """
