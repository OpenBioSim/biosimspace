--- conflicted
+++ resolved
@@ -801,15 +801,11 @@
             if len(matches) < num_atoms0:
                 # Atom names or order might have changed. Try to match by coordinates.
                 matcher = _SireMol.AtomCoordMatcher()
-<<<<<<< HEAD
 
                 try:
                     matches = matcher.match(mol0, mol1)
                 except:
                     matches = []
-=======
-                matches = matcher.match(mol0, mol1)
->>>>>>> 70f309c3
 
                 # We need to rename the atoms.
                 is_renamed = True
