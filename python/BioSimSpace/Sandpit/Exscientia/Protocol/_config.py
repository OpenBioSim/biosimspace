import math as _math
import warnings as _warnings

from sire.legacy import Units as _SireUnits

from .. import Protocol as _Protocol, _gmx_version
from ..Align._alch_ion import _get_protein_com_idx
from ..Align._squash import _amber_mask_from_indices, _squashed_atom_mapping
from ..FreeEnergy._restraint import Restraint as _Restraint
from ..Units.Energy import kj_per_mol as _kj_per_mol
from ..Units.Length import nanometer as _nanometer
from .._Exceptions import IncompatibleError as _IncompatibleError


class ConfigFactory:
    # TODO: Integrate this class better into the other Protocols.
    """A class for generating a config based on a template protocol."""

    def __init__(self, system, protocol, explicit_dummies=False):
        """
        Constructor.

        Parameters
        ----------

        system : :class:`System <BioSimSpace._SireWrappers.System>`
            The molecular system.

        protocol : :class:`Protocol <BioSimSpace.Protocol>`
            The input protocol.

        explicit_dummies : bool
            Whether to keep the dummy atoms explicit at the endstates or remove them.
            This option is only used for AMBER.
        """
        self.system = system
        self.protocol = protocol
        self.explicit_dummies = explicit_dummies

    @property
    def _has_box(self):
        """Return whether the current system has a box."""
        if "space" in self.system._sire_object.propertyKeys():
            try:
                # Make sure that we have a periodic box. The system will now have
                # a default cartesian space.
                box = self.system._sire_object.property("space")
                has_box = box.isPeriodic()
            except:
                has_box = False
        else:
            _warnings.warn("No simulation box found. Assuming gas phase simulation.")
            has_box = False
        return has_box

    @property
    def _has_water(self):
        """Return whether the current system has any water molecules."""
        return self.system.nWaterMolecules() > 0

    @property
    def _report_interval(self):
        """Return the report interval based on the protocol value."""
        if isinstance(self.protocol, _Protocol.Minimisation):
            report_interval = 100
        else:
            report_interval = self.protocol.getReportInterval()
            if self._steps == 0:
                # Deal with the case where we just want single point energy.
                report_interval = 1
            elif report_interval > self._steps:
                report_interval = self._steps
        return report_interval

    @property
    def _restart(self):
        """Return whether this is a restart simulation."""
        try:
            return self.protocol.isRestart()
        except:
            pass
        return False

    @property
    def _restart_interval(self):
        """Return the restart interval based on the protocol value."""
        if isinstance(self.protocol, _Protocol.Minimisation):
            restart_interval = None
        else:
            restart_interval = self.protocol.getRestartInterval()
            if restart_interval > self._steps:
                restart_interval = self._steps
        return restart_interval

    @property
    def _steps(self):
        # Return the number of steps based on the protocol value.
        if isinstance(self.protocol, _Protocol.Minimisation):
            steps = self.protocol.getSteps()
        else:
            steps = _math.ceil(self.protocol.getRunTime() / self.protocol.getTimeStep())
        return steps

    def _generate_amber_fep_masks(self, timestep):
        """Internal helper function which generates timasks and scmasks based on the system.

        Parameters
        ----------

        timestep : [float]
            The timestep in ps for the FEP perturbation. Generates a different mask based on this.

        Returns
        -------

        option_dict : dict
            A dictionary of AMBER-compatible options.
        """
        # Get the merged to squashed atom mapping of the whole system for both endpoints.
        kwargs = dict(environment=False, explicit_dummies=self.explicit_dummies)
        mcs_mapping0 = _squashed_atom_mapping(
            self.system, is_lambda1=False, common=True, dummies=False, **kwargs
        )
        mcs_mapping1 = _squashed_atom_mapping(
            self.system, is_lambda1=True, common=True, dummies=False, **kwargs
        )
        dummy_mapping0 = _squashed_atom_mapping(
            self.system, is_lambda1=False, common=False, dummies=True, **kwargs
        )
        dummy_mapping1 = _squashed_atom_mapping(
            self.system, is_lambda1=True, common=False, dummies=True, **kwargs
        )

        # Generate the TI and dummy masks.
        mcs0_indices, mcs1_indices, dummy0_indices, dummy1_indices = [], [], [], []
        for i in range(self.system.nAtoms()):
            if i in dummy_mapping0:
                dummy0_indices.append(dummy_mapping0[i])
            if i in dummy_mapping1:
                dummy1_indices.append(dummy_mapping1[i])
            if i in mcs_mapping0:
                mcs0_indices.append(mcs_mapping0[i])
            if i in mcs_mapping1:
                mcs1_indices.append(mcs_mapping1[i])
        ti0_indices = mcs0_indices + dummy0_indices
        ti1_indices = mcs1_indices + dummy1_indices

        # SHAKE should be used for timestep > 1 fs.
        if timestep >= 0.002:
            no_shake_mask = ""
        else:
            no_shake_mask = _amber_mask_from_indices(ti0_indices + ti1_indices)

        # Create an option dict with amber masks generated from the above indices.
        option_dict = {
            "timask1": f'"{_amber_mask_from_indices(ti0_indices)}"',
            "timask2": f'"{_amber_mask_from_indices(ti1_indices)}"',
            "scmask1": f'"{_amber_mask_from_indices(dummy0_indices)}"',
            "scmask2": f'"{_amber_mask_from_indices(dummy1_indices)}"',
            "noshakemask": f'"{no_shake_mask}"',
        }

        return option_dict

    def generateAmberConfig(self, extra_options=None, extra_lines=None):
        """
        Outputs the current protocol in a format compatible with AMBER.

        Parameters
        ----------

        extra_options : dict
            A dictionary containing extra options. Overrides the ones generated from the protocol.

        extra_lines : list
            A list of extra lines to be put at the end of the script.

        Returns
        -------

        config : list
            The generated config list in an AMBER format.
        """

        extra_options = extra_options if extra_options is not None else {}
        extra_lines = extra_lines if extra_lines is not None else []

        protocol_lines = []

        # Define some miscellaneous defaults.
        protocol_dict = {
            "ntpr": 200,  # Interval between reporting energies.
            "ntwr": self._restart_interval,  # Interval between saving restart files.
            "ntwx": self._restart_interval,  # Trajectory sampling frequency.
            "ntxo": 2,  # Output coordinates as NetCDF.
            "irest": int(self._restart),  # Whether to restart.
        }

        # Input.
        if self._restart:
            protocol_dict["ntx"] = 5  # Read coordinates and velocities.
        else:
            protocol_dict["ntx"] = 1  # Only read coordinates from file.

        # Minimisation.
        if isinstance(self.protocol, _Protocol.Minimisation):
            # Work out the number of steepest descent cycles.
            # This is 1000 or 10% of the number of steps, whichever is larger.
            if self._steps <= 1000:
                num_steep = self._steps
            else:
                num_steep = _math.ceil(self._steps / 10)
                if num_steep < 1000:
                    num_steep = 1000

            protocol_dict["imin"] = 1  # Minimisation simulation.
            protocol_dict["ntmin"] = 2  # Set the minimisation method to XMIN
            protocol_dict["maxcyc"] = self._steps  # Set the number of steps.
            protocol_dict["ncyc"] = (
                num_steep  # Set the number of steepest descent steps.
            )
            # FIX need to remove and fix this, only for initial testing
            timestep = 0.004
        else:
            # Define the timestep
            timestep = (
                self.protocol.getTimeStep().picoseconds().value()
            )  # Get the time step in ps
            protocol_dict["dt"] = f"{timestep:.3f}"  # Time step.
            protocol_dict["nstlim"] = self._steps  # Number of integration steps.

        # Constraints.
        if not isinstance(self.protocol, _Protocol.Minimisation):
            protocol_dict["ntc"] = 2  # Enable SHAKE.
            protocol_dict["ntf"] = 2  # Don't calculate forces for constrained bonds.

        # PBC.
        if self._has_box:
            protocol_dict["cut"] = "8.0"  # Non-bonded cut-off.
            protocol_dict["iwrap"] = 1  # Wrap the coordinates.
        else:
            protocol_dict["ntb"] = 0  # No periodic box.
            protocol_dict["cut"] = "999."  # Non-bonded cut-off.

        # Restraints.
        if isinstance(self.protocol, _Protocol._PositionRestraintMixin):
            # Restrain the backbone.
            restraint = self.protocol.getRestraint()

            if self.system.getAlchemicalIon():
                alchem_ion_idx = self.system.getAlchemicalIonIdx()
                protein_com_idx = _get_protein_com_idx(self.system)
                alchemical_ion_mask = f"@{alchem_ion_idx} | @{protein_com_idx}"
            else:
                alchemical_ion_mask = None

            if restraint is not None:
                # Get the indices of the atoms that are restrained.
                if type(restraint) is str:
                    atom_idxs = self.system.getRestraintAtoms(restraint)
                else:
                    atom_idxs = restraint

                # Convert to a squashed representation, if needed
                if isinstance(self.protocol, _Protocol._FreeEnergyMixin):
                    atom_mapping0 = _squashed_atom_mapping(
                        self.system, is_lambda1=False
                    )
                    atom_mapping1 = _squashed_atom_mapping(self.system, is_lambda1=True)
                    atom_idxs = sorted(
                        {atom_mapping0[x] for x in atom_idxs if x in atom_mapping0}
                        | {atom_mapping1[x] for x in atom_idxs if x in atom_mapping1}
                    )

                # Don't add restraints if there are no atoms to restrain.
                if len(atom_idxs) > 0:
                    # Generate the restraint mask based on atom indices.
                    restraint_mask = _amber_mask_from_indices(atom_idxs)

                    # The restraintmask cannot be more than 256 characters.
                    if len(restraint_mask) > 256:
                        # AMBER has a limit on the length of the restraintmask
                        # so it's easy to overflow if we are matching by index
                        # on a large protein. As such, handle "backbone" and
                        # "heavy" restraints using a non-interoperable name mask.
                        if type(restraint) is str:
                            if restraint == "backbone":
                                # Determine wether the system contains protein, nucleic acid, or both.
                                restraint_atom_names = []
                                if self.system.nAminoAcids() > 0:
                                    restraint_atom_names += ["N", "CA", "C", "O"]
                                if self.system.nNucleotides() > 0:
                                    restraint_atom_names += [
                                        "P",
                                        "C5'",
                                        "C3'",
                                        "O3'",
                                        "O5'",
                                    ]
                                restraint_mask = "@" + ",".join(restraint_atom_names)
                            elif restraint == "heavy":
                                restraint_mask = "!:WAT & !@%NA,CL & !@H="
                            elif restraint == "all":
                                restraint_mask = "!:WAT & !@%NA,CL"

                        # We can't do anything about a custom restraint, since we don't
                        # know anything about the atoms.
                        else:
                            raise ValueError(
                                "AMBER atom 'restraintmask' exceeds 256 character limit!"
                            )

            else:
                restraint_mask = None

            if restraint_mask or alchemical_ion_mask:
                if restraint_mask and alchemical_ion_mask:
                    restraint_mask = f"{restraint_mask} | {alchemical_ion_mask}"
                elif alchemical_ion_mask:
                    restraint_mask = alchemical_ion_mask

                protocol_dict["ntr"] = 1
                force_constant = self.protocol.getForceConstant()._sire_unit
                force_constant = force_constant.to(
                    _SireUnits.kcal_per_mol / _SireUnits.angstrom2
                )
                protocol_dict["restraint_wt"] = force_constant
                protocol_dict["restraintmask"] = f'"{restraint_mask}"'

        # Pressure control.
        if not isinstance(self.protocol, _Protocol.Minimisation):
            if self.protocol.getPressure() is not None:
                # Don't use barostat for vacuum simulations.
                if self._has_box and self._has_water:
                    protocol_dict["ntp"] = 1  # Isotropic pressure scaling.
                    protocol_dict["pres0"] = (
                        f"{self.protocol.getPressure().bar().value():.5f}"  # Pressure in bar.
                    )
                    if isinstance(self.protocol, _Protocol.Equilibration):
                        protocol_dict["barostat"] = 1  # Berendsen barostat.
                    else:
                        protocol_dict["barostat"] = 2  # Monte Carlo barostat.
                else:
                    _warnings.warn(
                        "Cannot use a barostat for a vacuum or non-periodic simulation"
                    )
            else:
                protocol_dict["ntb"] = 1  # constant volume.

        # Temperature control.
        if not isinstance(self.protocol, _Protocol.Minimisation):
            protocol_dict["ntt"] = 3  # Langevin dynamics.
            protocol_dict["gamma_ln"] = "{:.5f}".format(
                1 / self.protocol.getTauT().picoseconds().value()
            )  # Collision frequency (ps^-1).
            if isinstance(self.protocol, _Protocol.Equilibration):
                temp0 = self.protocol.getStartTemperature().kelvin().value()
                temp1 = self.protocol.getEndTemperature().kelvin().value()
                if not self.protocol.isConstantTemp():
                    protocol_dict["tempi"] = f"{temp0:.2f}"  # Initial temperature.
                    protocol_dict["temp0"] = f"{temp1:.2f}"  # Final temperature.
                    protocol_dict["nmropt"] = 1
                    protocol_lines += [
                        f"&wt TYPE='TEMP0', istep1=0, istep2={self._steps}, value1={temp0:.2f}, value2={temp1:.2f} /"
                    ]
                else:
                    if not self._restart:
                        protocol_dict["tempi"] = f"{temp0:.2f}"  # Initial temperature.
                    protocol_dict["temp0"] = f"{temp0:.2f}"  # Constant temperature.
            else:
                temp = self.protocol.getTemperature().kelvin().value()
                if not self._restart:
                    protocol_dict["tempi"] = f"{temp:.2f}"  # Initial temperature.
                protocol_dict["temp0"] = f"{temp:.2f}"  # Final temperature.

        # Free energies.
        if isinstance(self.protocol, _Protocol._FreeEnergyMixin):
            protocol_dict["icfe"] = 1  # Free energy mode.
            protocol_dict["ifsc"] = 1  # Use softcore potentials.
            protocol_dict["ntf"] = 1  # Remove SHAKE constraints.
            lambda_values = self.protocol.getLambdaValues(type="dataframe")
            protocol = [f"{lam:.5f}" for lam in lambda_values["fep"]]
            protocol_dict["mbar_states"] = len(protocol)  # Number of lambda values.
            protocol_dict["mbar_lambda"] = ", ".join(protocol)  # Lambda values.
            Lambda = self.protocol.getLambda(type="series")
            protocol_dict["clambda"] = "{:.5f}".format(
                Lambda["fep"]
            )  # Current lambda value.

            if isinstance(self.protocol, _Protocol.Production):
                protocol_dict["ifmbar"] = 1  # Calculate MBAR energies.
                protocol_dict["logdvdl"] = 1  # Output dVdl
            protocol_dict = {
                **protocol_dict,
                **self._generate_amber_fep_masks(timestep),
            }  # Atom masks.

        # Put everything together in a line-by-line format.
        total_dict = {**protocol_dict, **extra_options}
        dict_lines = [self.protocol.__class__.__name__, "&cntrl"]
        dict_lines += [
            f"   {k}={v}," for k, v in total_dict.items() if v is not None
        ] + ["/"]
        total_lines = protocol_lines + extra_lines
        if total_lines:
            total_lines += ["&wt TYPE='END' /"]
        total_lines = dict_lines + total_lines

        return total_lines

    def generateGromacsConfig(
        self,
        extra_options=None,
        extra_lines=None,
        restraint=None,
        perturbation_type=None,
    ):
        """
        Outputs the current protocol in a format compatible with GROMACS.

        Parameters
        ----------

        extra_options : dict
            A dictionary containing extra options. Overrides the ones generated from the protocol.

        extra_lines : list
            A list of extra lines to be put at the end of the script.

        restraint : :class:`Restraint <BioSimSpace.FreeEnergy.Restraint>`
            Restraint object that contains information for ABFE calculations.

        perturbation_type : str
            The type of perturbation to perform. Options are:
            "full" : A full perturbation of all terms (default option).
            "release_restraint" : Used with multiple distance restraints to release all
                                  restraints other than the "permanent" one when the ligand
                                  is fully decoupled. Note that lambda = 0.0 is the fully
                                  released state, and lambda = 1.0 is the fully restrained
                                  state (i.e. 0.0 -> value). The non-permanent restraints
                                  can be scaled with bonded-lambda.

        Returns
        -------

        config : list
            The generated config list in a GROMACS format.
        """
        if perturbation_type == "release_restraint" and restraint is None:
            raise ValueError(
                "Cannot use perturbation_type='release_restraint' without a Restraint object."
            )

        extra_options = extra_options if extra_options is not None else {}
        extra_lines = extra_lines if extra_lines is not None else []

        # Define some miscellaneous defaults.
        protocol_dict = {
            "nstlog": self._report_interval,  # Interval between writing to the log file.
            "nstenergy": self._report_interval,  # Interval between writing to the energy file.
            "nstxout-compressed": self._restart_interval,  # Interval between writing to the trajectory file.
        }

        # Minimisation.
        if isinstance(self.protocol, _Protocol.Minimisation):
            protocol_dict["integrator"] = "steep"  # Minimisation simulation.
        else:
            timestep = (
                self.protocol.getTimeStep().picoseconds().value()
            )  # Define the timestep in picoseconds
            protocol_dict["dt"] = f"{timestep:.4f}"  # Integration time step.
        protocol_dict["nsteps"] = self._steps  # Number of integration steps.

        # Constraints.
        if not isinstance(self.protocol, _Protocol.Minimisation):
            protocol_dict["constraints"] = "h-bonds"  # Rigid bonded hydrogens.
            protocol_dict["constraint-algorithm"] = "LINCS"  # Linear constraint solver.

        # PBC.
        protocol_dict["pbc"] = "xyz"  # Simulate a fully periodic box.
        protocol_dict["cutoff-scheme"] = "Verlet"  # Use Verlet pair lists.
        if self._has_box and self._has_water:
            protocol_dict["ns-type"] = "grid"  # Use a grid to search for neighbours.
            protocol_dict["nstlist"] = (
                "20"  # Rebuild neighbour list every 20 steps. Recommended in the manual for parallel simulations and/or non-bonded force calculation on the GPU.
            )
            protocol_dict["rlist"] = "0.8"  # Set short-range cutoff.
            protocol_dict["rvdw"] = "0.8"  # Set van der Waals cutoff.
            protocol_dict["rcoulomb"] = "0.8"  # Set Coulomb cutoff.
            protocol_dict["coulombtype"] = "PME"  # Fast smooth Particle-Mesh Ewald.
            protocol_dict["DispCorr"] = (
                "EnerPres"  # Dispersion corrections for energy and pressure.
            )
        else:
            # Perform vacuum simulations by implementing pseudo-PBC conditions,
            # i.e. run calculation in a near-infinite box (333.3 nm).
            # c.f.: https://pubmed.ncbi.nlm.nih.gov/29678588
            protocol_dict["nstlist"] = (
                "1"  # Single neighbour list (all particles interact).
            )
            protocol_dict["rlist"] = "333.3"  # "Infinite" short-range cutoff.
            protocol_dict["rvdw"] = "333.3"  # "Infinite" van der Waals cutoff.
            protocol_dict["rcoulomb"] = "333.3"  # "Infinite" Coulomb cutoff.
            protocol_dict["coulombtype"] = "Cut-off"  # Plain cut-off.
        protocol_dict["vdwtype"] = "Cut-off"  # Twin-range van der Waals cut-off.

        # Pressure control.
        if not isinstance(self.protocol, _Protocol.Minimisation):
            if self.protocol.getPressure() is not None:
                # Don't use barostat for vacuum simulations.
                if self._has_box and self._has_water:
                    if _gmx_version >= 2021:
                        protocol_dict["pcoupl"] = "C-rescale"  # C-rescale barostat.
                    else:
                        protocol_dict["pcoupl"] = "Berendsen"  # Berendsen barostat.
                    # Do the MC move every 100 steps to be the same as AMBER.
                    protocol_dict["nstpcouple"] = 100
                    # 4ps time constant for pressure coupling.
                    # As the tau-p has to be 10 times larger than nstpcouple * dt (4 fs)
                    protocol_dict["tau-p"] = 4
                    protocol_dict["ref-p"] = (
                        f"{self.protocol.getPressure().bar().value():.5f}"  # Pressure in bar.
                    )
                    protocol_dict["compressibility"] = (
                        "4.5e-5"  # Compressibility of water.
                    )
                else:
                    _warnings.warn(
                        "Cannot use a barostat for a vacuum or non-periodic simulation"
                    )

        # Temperature control.
        if not isinstance(self.protocol, _Protocol.Minimisation):
<<<<<<< HEAD
            protocol_dict["integrator"] = "md"  # leap-frog dynamics.
            protocol_dict["tcoupl"] = "v-rescale"
=======
            if isinstance(self.protocol, _Protocol._FreeEnergyMixin):
                protocol_dict["integrator"] = "sd"  # langevin dynamics.
            else:
                protocol_dict["integrator"] = "md"  # leap-frog dynamics.
                protocol_dict["tcoupl"] = "v-rescale"
>>>>>>> 70f309c3
            protocol_dict["tc-grps"] = (
                "system"  # A single temperature group for the entire system.
            )
            protocol_dict["tau-t"] = "{:.5f}".format(
                self.protocol.getTauT().picoseconds().value()
            )  # Collision frequency (ps).

            if isinstance(self.protocol, _Protocol.Equilibration):
                if self.protocol.isConstantTemp():
                    temp = "%.2f" % self.protocol.getStartTemperature().kelvin().value()
                else:
                    # still need a reference temperature for each group, even when heating/cooling
                    temp = "%.2f" % self.protocol.getEndTemperature().kelvin().value()
                    # Work out the final time of the simulation.
                    timestep = self.protocol.getTimeStep().picoseconds().value()
                    end_time = _math.floor(timestep * self._steps)

                    protocol_dict["annealing"] = (
                        "single"  # Single sequence of annealing points.
                    )
                    protocol_dict["annealing-npoints"] = (
                        2  # Two annealing points for "system" temperature group.
                    )

                    # Linearly change temperature between start and end times.
                    protocol_dict["annealing-time"] = "0 %d" % end_time
                    protocol_dict["annealing-temp"] = "%.2f %.2f" % (
                        self.protocol.getStartTemperature().kelvin().value(),
                        self.protocol.getEndTemperature().kelvin().value(),
                    )
            else:
                temp = "%.2f" % self.protocol.getTemperature().kelvin().value()
            protocol_dict["ref-t"] = temp

            # Regenerate the velocity if this is not a restart
            if not self.protocol.isRestart():
                protocol_dict["gen-vel"] = "yes"
                protocol_dict["gen-temp"] = temp

        # Free energies.
        if isinstance(self.protocol, _Protocol._FreeEnergyMixin):
            protocol_dict["free-energy"] = "yes"  # Free energy mode.
            nDecoupledMolecules = self.system.nDecoupledMolecules()
            if nDecoupledMolecules == 1:
                [
                    mol,
                ] = self.system.getDecoupledMolecules()
                if not mol.isPerturbable():
                    decouple_dict = mol._sire_object.property("decouple")
                    protocol_dict["couple-moltype"] = mol._sire_object.name().value()

                    def tranform(charge, LJ):
                        if charge and LJ:
                            return "vdw-q"
                        elif charge and not LJ:
                            return "q"
                        elif not charge and LJ:
                            return "vdw"
                        else:
                            return "none"

                    protocol_dict["couple-lambda0"] = tranform(
                        decouple_dict["charge"][0], decouple_dict["LJ"][0]
                    )
                    protocol_dict["couple-lambda1"] = tranform(
                        decouple_dict["charge"][1], decouple_dict["LJ"][1]
                    )
                    if decouple_dict["intramol"].value():
                        # The intramol is being coupled to the lambda change and thus being annihilated.
                        protocol_dict["couple-intramol"] = "yes"
                    else:
                        protocol_dict["couple-intramol"] = "no"
                # Add the soft-core parameters for the ABFE
                protocol_dict["sc-alpha"] = 0.5
                protocol_dict["sc-power"] = 1
                protocol_dict["sc-sigma"] = 0.3
            elif nDecoupledMolecules > 1:
                raise ValueError(
                    "Gromacs cannot handle more than one decoupled molecule."
                )
            protocol_dict["calc-lambda-neighbors"] = -1  # Calculate MBAR energies.
            LambdaValues = self.protocol.getLambdaValues(type="dataframe")
            for name in [
                "fep",
                "bonded",
                "coul",
                "vdw",
                "restraint",
                "mass",
                "temperature",
            ]:
                if name in LambdaValues:
                    protocol_dict["{:<20}".format("{}-lambdas".format(name))] = (
                        " ".join(
                            list(map("{:.5f}".format, LambdaValues[name].to_list()))
                        )
                    )
            protocol_dict["init-lambda-state"] = (
                self.protocol.getLambdaIndex()
            )  # Current lambda value.
            protocol_dict["nstcalcenergy"] = (
                self._report_interval
            )  # Calculate energies every report_interval steps.
            protocol_dict["nstdhdl"] = (
                self._report_interval
            )  # Write gradients every report_interval steps.

            # Handle the combination of multiple distance restraints and perturbation type
            # of "release_restraint". In this case, the force constant of the "permanent"
            # restraint needs to be written to the mdp file.
            if perturbation_type == "release_restraint":
                if not isinstance(restraint, _Restraint):
                    raise ValueError(
                        "Cannot use perturbation_type='release_restraint' without a Restraint object."
                    )
                # Get force constant in correct units.
                force_constant = restraint._restraint_dict[
                    "permanent_distance_restraint"
                ]["kr"] / (_kj_per_mol / _nanometer**2)
                protocol_dict["disre-fc"] = force_constant

        # Put everything together in a line-by-line format.
        total_dict = {**protocol_dict, **extra_options}
        total_lines = [
            f"{k} = {v}" for k, v in total_dict.items() if v is not None
        ] + extra_lines

        return total_lines

    def generateSomdConfig(
        self,
        extra_options=None,
        extra_lines=None,
        restraint=None,
        perturbation_type=None,
    ):
        """Outputs the current protocol in a format compatible with SOMD.

        Parameters
        ----------

        extra_options : dict
            A dictionary containing extra options. Overrides the ones generated from the protocol.

        extra_lines : list
            A list of extra lines to be put at the end of the script.

        restraint : :class:`Restraint <BioSimSpace.FreeEnergy.Restraint>`
            The Restraint object that contains information for the ABFE
            calculations.

        perturbation_type : str
            The type of perturbation to perform. Options are:
            "full" : A full perturbation of all terms (default option).
            "discharge_soft" : Perturb all discharging soft atom charge terms (i.e. value->0.0).
            "vanish_soft" : Perturb all vanishing soft atom LJ terms (i.e. value->0.0).
            "flip" : Perturb all hard atom terms as well as bonds/angles.
            "grow_soft" : Perturb all growing soft atom LJ terms (i.e. 0.0->value).
            "charge_soft" : Perturb all charging soft atom LJ terms (i.e. 0.0->value).
            "restraint" : Perturb the receptor-ligand restraint strength by linearly
                          scaling the force constants (0.0->value).
            "release_restraint" : Used with multiple distance restraints to release all
                                  restraints other than the "permanent" one when the ligand
                                  is fully decoupled. Note that lambda = 0.0 is the fully
                                  released state, and lambda = 1.0 is the fully restrained
                                  state (i.e. 0.0 -> value).

        Returns
        -------

        config : list
            The generated config list in a SOMD format.
        """

        extra_options = extra_options if extra_options is not None else {}
        extra_lines = extra_lines if extra_lines is not None else []

        # Define some miscellaneous defaults.
        # Save molecular coordinates.
        protocol_dict = {"save coordinates": True}

        # Minimisation.
        if isinstance(self.protocol, _Protocol.Minimisation):
            # Minimisation simulation.
            protocol_dict["minimise"] = True
            # Maximum number of steps.
            protocol_dict["minimise maximum iterations"] = self._steps
            # Convergence tolerance.
            protocol_dict["minimise tolerance"] = 1
            # Perform a single SOMD cycle.
            protocol_dict["ncycles"] = 1
            # Perform a single MD move.
            protocol_dict["nmoves"] = 1
        else:
            # Get the report and restart intervals.
            report_interval = self._report_interval
            restart_interval = self._restart_interval
            runtime = self.protocol.getRunTime()

            # Get the timestep.
            timestep = self.protocol._timestep

            # Work out the number of cycles.
            ncycles = (runtime / timestep) / report_interval

            # If the number of cycles isn't integer valued, adjust the report
            # interval so that we match specified the run time.
            if ncycles - _math.floor(ncycles) != 0:
                ncycles = _math.floor(ncycles)
                if ncycles == 0:
                    ncycles = 1
                report_interval = _math.ceil((runtime / timestep) / ncycles)

            # For free energy simulations, the report interval must be a multiple
            # of the energy frequency which is 250 steps.
            if isinstance(self.protocol, _Protocol._FreeEnergyMixin):
                if report_interval % 250 != 0:
                    report_interval = 250 * _math.ceil(report_interval / 250)

            # Work out the number of cycles per frame.
            cycles_per_frame = restart_interval / report_interval

            # Work out whether we need to adjust the buffer frequency.
            buffer_freq = 0
            if cycles_per_frame < 1:
                buffer_freq = cycles_per_frame * restart_interval
                cycles_per_frame = 1
                self._buffer_freq = buffer_freq
            else:
                cycles_per_frame = _math.floor(cycles_per_frame)

            # For free energy simulations, the buffer frequency must be an integer
            # multiple of the frequency at which free energies are written, which
            # is 250 steps. Round down to the closest multiple.
            if isinstance(self.protocol, _Protocol._FreeEnergyMixin):
                if buffer_freq > 0:
                    buffer_freq = 250 * _math.floor(buffer_freq / 250)

            # The number of SOMD cycles.
            protocol_dict["ncycles"] = int(ncycles)
            # The number of moves per cycle.
            protocol_dict["nmoves"] = report_interval
            # Cycles per trajectory write.
            protocol_dict["ncycles_per_snap"] = cycles_per_frame
            # Buffering frequency.
            protocol_dict["buffered coordinates frequency"] = buffer_freq
            timestep = self.protocol.getTimeStep().femtoseconds().value()
            # Integration time step.
            protocol_dict["timestep"] = "%.2f femtosecond" % timestep

            # Use the Langevin Middle integrator if it is a 4 fs timestep
            if timestep >= 4.00:
                # Langevin middle integrator
                protocol_dict["integrator_type"] = "langevinmiddle"
            else:
                pass

        # PBC.
        if self._has_water:
            protocol_dict["reaction field dielectric"] = "78.3"  # Solvated box.
        if not self._has_box or not self._has_water:
            protocol_dict["cutoff type"] = "cutoffnonperiodic"  # No periodic box.
        else:
            protocol_dict["cutoff type"] = "cutoffperiodic"  # Periodic box.
        protocol_dict["cutoff distance"] = "10 angstrom"  # Non-bonded cut-off.

        # Restraints.
        if (
            isinstance(self.protocol, _Protocol._PositionRestraintMixin)
            and self.protocol.getRestraint() is not None
        ):
            raise _IncompatibleError("We currently don't support restraints with SOMD.")

        # Pressure control.
        protocol_dict["barostat"] = False  # Disable barostat (constant volume).
        if not isinstance(self.protocol, _Protocol.Minimisation):
            if self.protocol.getPressure() is not None:
                # Don't use barostat for vacuum simulations.
                if self._has_box and self._has_water:
                    protocol_dict["barostat"] = True  # Enable barostat.
                    pressure = self.protocol.getPressure().atm().value()
                    protocol_dict["pressure"] = (
                        "%.5f atm" % pressure
                    )  # Presure in atmosphere.
                else:
                    _warnings.warn(
                        "Cannot use a barostat for a vacuum or non-periodic simulation"
                    )

        # Temperature control.
        if not isinstance(self.protocol, _Protocol.Minimisation):
            if (
                isinstance(self.protocol, _Protocol.Equilibration)
                and not self.protocol.isConstantTemp()
            ):
                raise _IncompatibleError(
                    "SOMD only supports constant temperature equilibration."
                )

            protocol_dict["thermostat"] = "True"  # Turn on the thermostat.
            if not isinstance(self.protocol, _Protocol.Equilibration):
                protocol_dict["temperature"] = (
                    "%.2f kelvin" % self.protocol.getTemperature().kelvin().value()
                )
            else:
                protocol_dict["temperature"] = (
                    "%.2f kelvin" % self.protocol.getStartTemperature().kelvin().value()
                )

        # Free energies.
        if isinstance(self.protocol, _Protocol._FreeEnergyMixin):
            if not isinstance(self.protocol, _Protocol.Minimisation):
                protocol_dict["constraint"] = (
                    "hbonds-notperturbed"  # Handle hydrogen perturbations.
                )
                protocol_dict["energy frequency"] = (
                    250  # Write gradients every 250 steps.
                )

            protocol = [str(x) for x in self.protocol.getLambdaValues()]
            protocol_dict["lambda array"] = ", ".join(protocol)
            protocol_dict["lambda_val"] = (
                self.protocol.getLambda()
            )  # Current lambda value.

            try:  # RBFE
                res_num = (
                    self.system.search("perturbable")
                    .residues()[0]
                    ._sire_object.number()
                    .value()
                )
            except ValueError:  # No perturbable molecule - try ABFE
                res_num = (
                    self.system.getDecoupledMolecules()[0]
                    .getResidues()[0]
                    ._sire_object.number()
                    .value()
                )

            protocol_dict["perturbed residue number"] = (
                res_num  # Perturbed residue number.
            )

        # Put everything together in a line-by-line format.
        total_dict = {**protocol_dict, **extra_options}
        total_lines = [
            f"{k} = {v}" for k, v in total_dict.items() if v is not None
        ] + extra_lines

        # Restraint
        if restraint:
            # Handle Boresch restraints.
            if restraint._restraint_type == "boresch":
                if perturbation_type == "release_restraint":
                    raise _IncompatibleError(
                        "SOMD does not support releasing Boresch restraints, only "
                        "multiple distance restraints."
                    )
                total_lines.append("use boresch restraints = True")
                total_lines.append(restraint.toString(engine="SOMD"))

            # Handle multiple distance restraints.
            elif restraint._restraint_type == "multiple_distance":
                total_lines.append("use distance restraints = True")
                if perturbation_type != "restraint":
                    # In this case, we want to ensure that the "permanent" distance restraint is active
                    total_lines.append("use permanent distance restraints = True")
                total_lines.append(
                    restraint.toString(
                        engine="SOMD", perturbation_type=perturbation_type
                    )
                )

            # If we are turning on the restraint, need to specify this in the config file.
            if (
                perturbation_type == "restraint"
                or perturbation_type == "release_restraint"
            ):
                total_lines.append("turn on receptor-ligand restraints mode = True")

        return total_lines<|MERGE_RESOLUTION|>--- conflicted
+++ resolved
@@ -531,16 +531,11 @@
 
         # Temperature control.
         if not isinstance(self.protocol, _Protocol.Minimisation):
-<<<<<<< HEAD
-            protocol_dict["integrator"] = "md"  # leap-frog dynamics.
-            protocol_dict["tcoupl"] = "v-rescale"
-=======
             if isinstance(self.protocol, _Protocol._FreeEnergyMixin):
                 protocol_dict["integrator"] = "sd"  # langevin dynamics.
             else:
                 protocol_dict["integrator"] = "md"  # leap-frog dynamics.
                 protocol_dict["tcoupl"] = "v-rescale"
->>>>>>> 70f309c3
             protocol_dict["tc-grps"] = (
                 "system"  # A single temperature group for the entire system.
             )
