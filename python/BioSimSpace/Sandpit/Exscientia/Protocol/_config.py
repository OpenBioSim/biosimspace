import math as _math
import warnings as _warnings

from sire import units as _SireUnits

from .. import Protocol as _Protocol
from ..Align._squash import _amber_mask_from_indices, _squashed_atom_mapping
from .._Exceptions import IncompatibleError as _IncompatibleError



class ConfigFactory:
    # TODO: Integrate this class better into the other Protocols.
    """A class for generating a config based on a template protocol."""

<<<<<<< HEAD
    def __init__(self, system, protocol):
        """Constructor.
=======
    def __init__(self, system, protocol, squashed_system=None):
        """
        Constructor.
>>>>>>> c4f6cc88

        Parameters
        ----------

        system : :class:`System <BioSimSpace._SireWrappers.System>`
            The molecular system.

<<<<<<< HEAD
           protocol : :class:`Protocol <BioSimSpace.Protocol>`
=======
        protocol : :class:`Protocol <BioSimSpace.Protocol>`

        squashed_system : :class:`System <BioSimSpace._SireWrappers.System>`
            (Optional) an AMBER-compatible squashed system.
>>>>>>> c4f6cc88
        """
        self.system = system
        self.protocol = protocol

    @property
    def _has_box(self):
        """Return whether the current system has a box."""
        if "space" in self.system._sire_object.propertyKeys():
            has_box = True
        else:
            _warnings.warn("No simulation box found. Assuming gas phase simulation.")
            has_box = False
        return has_box

    @property
    def _has_water(self):
        """Return whether the current system has any water molecules."""
        return self.system.nWaterMolecules() > 0

    @property
    def _report_interval(self):
        """Return the report interval based on the protocol value."""
        if isinstance(self.protocol, _Protocol.Minimisation):
            report_interval = 100
        else:
            report_interval = self.protocol.getReportInterval()
            if self._steps == 0:
                # Deal with the case where we just want single point energy.
                report_interval = 1
            elif report_interval > self._steps:
                report_interval = self._steps
        return report_interval

    @property
    def _restart(self):
        """Return whether this is a restart simulation."""
        try:
            return self.protocol.isRestart()
        except:
            pass
        return False

    @property
    def _restart_interval(self):
        """Return the restart interval based on the protocol value."""
        if isinstance(self.protocol, _Protocol.Minimisation):
            restart_interval = None
        else:
            restart_interval = self.protocol.getRestartInterval()
            if restart_interval > self._steps:
                restart_interval = self._steps
        return restart_interval

    @property
    def _steps(self):
        # Return the number of steps based on the protocol value.
        if isinstance(self.protocol, _Protocol.Minimisation):
            steps = self.protocol.getSteps()
        else:
            steps = _math.ceil(self.protocol.getRunTime() / self.protocol.getTimeStep())
        return steps

<<<<<<< HEAD
=======
    def _amber_mask_from_indices(self, atom_idxs):
        """Internal helper function to create an AMBER restraint mask from a
        list of atom indices.

        Parameters
        ----------

        atom_idxs : [int]
            A list of atom indices.

        Returns
        -------

        restraint_mask : str
            The AMBER restraint mask.
        """
        # AMBER has a restriction on the number of characters in the restraint
        # mask (not documented) so we can't just use comma-separated atom
        # indices. Instead we loop through the indices and use hyphens to
        # separate contiguous blocks of indices, e.g. 1-23,34-47,...

        if atom_idxs:
            # AMBER masks are 1-indexed, while BioSimSpace indices are 0-indexed.
            atom_idxs = [x + 1 for x in sorted(list(set(atom_idxs)))]
            if not all(isinstance(x, int) for x in atom_idxs):
                raise TypeError("'atom_idxs' must be a list of 'int' types.")
            groups = []
            initial_idx = atom_idxs[0]
            for prev_idx, curr_idx in _it.zip_longest(atom_idxs, atom_idxs[1:]):
                if curr_idx != prev_idx + 1 or curr_idx is None:
                    if initial_idx == prev_idx:
                        groups += [str(initial_idx)]
                    else:
                        groups += [f"{initial_idx}-{prev_idx}"]
                    initial_idx = curr_idx
            mask = "@" + ",".join(groups)
        else:
            mask = ""

        return mask

>>>>>>> c4f6cc88
    def _generate_amber_fep_masks(self, timestep):
        """Internal helper function which generates timasks and scmasks based on the system.

        Parameters
        ----------

        timestep : [float]
            The timestep in ps for the FEP perturbation. Generates a different mask based on this.

        Returns
        -------

        option_dict : dict
            A dictionary of AMBER-compatible options.
        """
<<<<<<< HEAD
        # Get the merged to squashed atom mapping of the whole system for both endpoints.
        atom_mapping0 = _squashed_atom_mapping(self.system, is_lambda1=False)
        atom_mapping1 = _squashed_atom_mapping(self.system, is_lambda1=True)

        # Generate the ti and dummy masks.
        mcs0_indices, mcs1_indices, dummy0_indices, dummy1_indices = [], [], [], []
        for i in range(self.system.nAtoms()):
            if i not in atom_mapping0:
                dummy1_indices.append(atom_mapping1[i])
            elif i not in atom_mapping1:
                dummy0_indices.append(atom_mapping0[i])
            # The TI region is defined by all different squashed atoms that are mapped to the same merged atom.
            elif atom_mapping0[i] != atom_mapping1[i]:
                mcs0_indices.append(atom_mapping0[i])
                mcs1_indices.append(atom_mapping1[i])
        ti0_indices = mcs0_indices + dummy0_indices
        ti1_indices = mcs1_indices + dummy1_indices
=======
        # Squash the system into an AMBER-friendly format.
        if self.squashed_system is None:
            self.squashed_system, _ = _squash(self.system)

        # Get the perturbed molecules and the corresponding squashed molecules.
        pertmols = self.system.getPerturbableMolecules()
        pertmol_offset = len(self.system) - len(pertmols)
        squashed_pertmols = self.squashed_system[pertmol_offset:]
        atom_offsets = [0] + list(
            _it.accumulate(mol.nAtoms() for mol in self.squashed_system.getMolecules())
        )

        # Find the perturbed atom indices withing the squashed system.
        mols0_indices, mols1_indices = [], []
        dummy0_indices, dummy1_indices = [], []
        for i, pertmol in enumerate(pertmols):
            mol0 = squashed_pertmols[2 * i]
            mol1 = squashed_pertmols[2 * i + 1]
            atom_offset0 = atom_offsets[pertmol_offset + 2 * i]
            atom_offset1 = atom_offset0 + mol0.nAtoms()
            mols0_indices += list(range(atom_offset0, atom_offset1))
            mols1_indices += list(range(atom_offset1, atom_offset1 + mol1.nAtoms()))
            nondummy_indices0 = [
                atom.index()
                for atom in pertmol.getAtoms()
                if "du" not in atom._sire_object.property("ambertype0")
            ]
            nondummy_indices1 = [
                atom.index()
                for atom in pertmol.getAtoms()
                if "du" not in atom._sire_object.property("ambertype1")
            ]
            dummy0_indices += [
                atom_offset0 + nondummy_indices0.index(atom.index())
                for atom in pertmol.getAtoms()
                if "du" in atom._sire_object.property("ambertype1")
            ]
            dummy1_indices += [
                atom_offset1 + nondummy_indices1.index(atom.index())
                for atom in pertmol.getAtoms()
                if "du" in atom._sire_object.property("ambertype0")
            ]
>>>>>>> c4f6cc88

        # Define whether HMR is used based on the timestep.
        # When HMR is used, there can be no SHAKE.
        if timestep >= 0.004:
            no_shake_mask = ""
        else:
            no_shake_mask = _amber_mask_from_indices(mcs0_indices + mcs1_indices)

        # Create an option dict with amber masks generated from the above indices.
        option_dict = {
<<<<<<< HEAD
            "timask1": f'"{_amber_mask_from_indices(ti0_indices)}"',
            "timask2": f'"{_amber_mask_from_indices(ti1_indices)}"',
            "scmask1": f'"{_amber_mask_from_indices(dummy0_indices)}"',
            "scmask2": f'"{_amber_mask_from_indices(dummy1_indices)}"',
=======
            "timask1": f'"{self._amber_mask_from_indices(mols0_indices)}"',
            "timask2": f'"{self._amber_mask_from_indices(mols1_indices)}"',
            "scmask1": f'"{self._amber_mask_from_indices(dummy0_indices)}"',
            "scmask2": f'"{self._amber_mask_from_indices(dummy1_indices)}"',
>>>>>>> c4f6cc88
            "noshakemask": f'"{no_shake_mask}"',
        }

        return option_dict

    def generateAmberConfig(self, extra_options=None, extra_lines=None):
        """
        Outputs the current protocol in a format compatible with AMBER.

        Parameters
        ----------

        extra_options : dict
            A dictionary containing extra options. Overrides the ones generated from the protocol.

        extra_lines : list
            A list of extra lines to be put at the end of the script.

        Returns
        -------

        config : list
            The generated config list in an AMBER format.
        """

        extra_options = extra_options if extra_options is not None else {}
        extra_lines = extra_lines if extra_lines is not None else []

        protocol_lines = []

        # Define some miscellaneous defaults.
        protocol_dict = {
            "ntpr": 200,  # Interval between reporting energies.
            "ntwr": self._restart_interval,  # Interval between saving restart files.
            "ntwx": self._restart_interval,  # Trajectory sampling frequency.
            "ntxo": 2,  # Output coordinates as NetCDF.
            "irest": int(self._restart),  # Whether to restart.
        }

        # Input.
        if self._restart:
            protocol_dict["ntx"] = 5  # Read coordinates and velocities.
        else:
            protocol_dict["ntx"] = 1  # Only read coordinates from file.

        # Minimisation.
        if isinstance(self.protocol, _Protocol.Minimisation):
            # Work out the number of steepest descent cycles.
            # This is 1000 or 10% of the number of steps, whichever is larger.
            if self._steps <= 1000:
                num_steep = self._steps
            else:
                num_steep = _math.ceil(self._steps / 10)
                if num_steep < 1000:
                    num_steep = 1000

            protocol_dict["imin"] = 1  # Minimisation simulation.
            protocol_dict["ntmin"] = 2  # Set the minimisation method to XMIN
            protocol_dict["maxcyc"] = self._steps  # Set the number of steps.
            protocol_dict[
                "ncyc"
            ] = num_steep  # Set the number of steepest descent steps.
            # FIX need to remove and fix this, only for initial testing
            timestep = 0.004
        else:
            # Define the timestep
            timestep = (
                self.protocol.getTimeStep().picoseconds().value()
            )  # Get the time step in ps
            protocol_dict["dt"] = f"{timestep:.3f}"  # Time step.
            protocol_dict["nstlim"] = self._steps  # Number of integration steps.

        # Constraints.
        if not isinstance(self.protocol, _Protocol.Minimisation):
            protocol_dict["ntc"] = 2  # Enable SHAKE.
            protocol_dict["ntf"] = 2  # Don't calculate forces for constrained bonds.

        # PBC.
        if not self._has_box or not self._has_water:
            protocol_dict["ntb"] = 0  # No periodic box.
            protocol_dict["cut"] = "999."  # Non-bonded cut-off.
        else:
            protocol_dict["cut"] = "8.0"  # Non-bonded cut-off.
            protocol_dict["iwrap"] = 1  # Wrap the coordinates.

        # Restraints.
        if isinstance(self.protocol, _Protocol._PositionRestraintMixin):
            # Restrain the backbone.
            restraint = self.protocol.getRestraint()

            if restraint is not None:
                # Get the indices of the atoms that are restrained.
                if type(restraint) is str:
                    atom_idxs = self.system.getRestraintAtoms(restraint)
                else:
                    atom_idxs = restraint

                # Convert to a squashed representation, if needed
                if isinstance(self.protocol, _Protocol._FreeEnergyMixin):
                    atom_mapping0 = _squashed_atom_mapping(
                        self.system, is_lambda1=False
                    )
                    atom_mapping1 = _squashed_atom_mapping(self.system, is_lambda1=True)
                    atom_idxs = sorted(
                        {atom_mapping0[x] for x in atom_idxs if x in atom_mapping0}
                        | {atom_mapping1[x] for x in atom_idxs if x in atom_mapping1}
                    )

                # Don't add restraints if there are no atoms to restrain.
                if len(atom_idxs) > 0:
                    # Generate the restraint mask based on atom indices.
<<<<<<< HEAD
                    restraint_mask = _amber_mask_from_indices(atom_idxs)
=======
                    restraint_mask = self._amber_mask_from_indices(
                        [i + 1 for i in atom_idxs]
                    )
>>>>>>> c4f6cc88

                    # The restraintmask cannot be more than 256 characters.
                    if len(restraint_mask) > 256:

                        # AMBER has a limit on the length of the restraintmask
                        # so it's easy to overflow if we are matching by index
                        # on a large protein. As such, handle "backbone" and
                        # "heavy" restraints using a non-interoperable name mask.
                        if type(restraint) is str:
                            if restraint == "backbone":
                                restraint_mask = "@CA,C,O,N"
                            elif restraint == "heavy":
                                restraint_mask = "!:WAT & !@H"
                            elif restraint == "all":
                                restraint_mask = "!:WAT"

                        # We can't do anything about a custom restraint, since we don't
                        # know anything about the atoms.
                        else:
                            raise ValueError(
                                "AMBER atom 'restraintmask' exceeds 256 character limit!"
                            )

                    protocol_dict["ntr"] = 1
                    force_constant = self.protocol.getForceConstant()._sire_unit
                    force_constant = force_constant.to(
                        _SireUnits.kcal_per_mol / _SireUnits.angstrom2
                    )
                    protocol_dict["restraint_wt"] = force_constant
                    protocol_dict["restraintmask"] = f'"{restraint_mask}"'

        # Pressure control.
        if not isinstance(self.protocol, _Protocol.Minimisation):
            if self.protocol.getPressure() is not None:
                # Don't use barostat for vacuum simulations.
                if self._has_box and self._has_water:
                    protocol_dict["ntp"] = 1  # Isotropic pressure scaling.
                    protocol_dict[
                        "pres0"
                    ] = f"{self.protocol.getPressure().bar().value():.5f}"  # Pressure in bar.
                    if isinstance(self.protocol, _Protocol.Equilibration):
                        protocol_dict["barostat"] = 1  # Berendsen barostat.
                    else:
                        protocol_dict["barostat"] = 2  # Monte Carlo barostat.
                else:
                    _warnings.warn(
                        "Cannot use a barostat for a vacuum or non-periodic simulation"
                    )

        # Temperature control.
        if not isinstance(self.protocol, _Protocol.Minimisation):
            protocol_dict["ntt"] = 3  # Langevin dynamics.
            protocol_dict["gamma_ln"] = 2  # Collision frequency (ps).
            if isinstance(self.protocol, _Protocol.Equilibration):
                temp0 = self.protocol.getStartTemperature().kelvin().value()
                temp1 = self.protocol.getEndTemperature().kelvin().value()
                if not self.protocol.isConstantTemp():
                    protocol_dict["tempi"] = f"{temp0:.2f}"  # Initial temperature.
                    protocol_dict["temp0"] = f"{temp1:.2f}"  # Final temperature.
                    protocol_dict["nmropt"] = 1
                    protocol_lines += [
                        f"&wt TYPE='TEMP0', istep1=0, istep2={self._steps}, value1={temp0:.2f}, value2={temp1:.2f} /"
                    ]
                else:
                    if not self._restart:
                        protocol_dict["tempi"] = f"{temp0:.2f}"  # Initial temperature.
                    protocol_dict["temp0"] = f"{temp0:.2f}"  # Constant temperature.
            else:
                temp = self.protocol.getTemperature().kelvin().value()
                if not self._restart:
                    protocol_dict["tempi"] = f"{temp:.2f}"  # Initial temperature.
                protocol_dict["temp0"] = f"{temp:.2f}"  # Final temperature.

        # Free energies.
        if isinstance(self.protocol, _Protocol._FreeEnergyMixin):
            protocol_dict["icfe"] = 1  # Free energy mode.
            protocol_dict["ifsc"] = 1  # Use softcore potentials.
            protocol_dict["ntf"] = 1  # Remove SHAKE constraints.
            protocol = [str(x) for x in self.protocol.getLambdaValues()]
            protocol_dict["mbar_states"] = len(protocol)  # Number of lambda values.
            protocol_dict["mbar_lambda"] = ", ".join(protocol)  # Lambda values.
            protocol_dict[
                "clambda"
            ] = self.protocol.getLambda()  # Current lambda value.
            if isinstance(self.protocol, _Protocol.Production):
                protocol_dict["ifmbar"] = 1  # Calculate MBAR energies.
                protocol_dict["logdvdl"] = 1  # Output dVdl
            protocol_dict = {
                **protocol_dict,
                **self._generate_amber_fep_masks(timestep),
            }  # Atom masks.

        # Put everything together in a line-by-line format.
        total_dict = {**protocol_dict, **extra_options}
        dict_lines = [self.protocol.__class__.__name__, "&cntrl"]
        dict_lines += [
            f"   {k}={v}," for k, v in total_dict.items() if v is not None
        ] + ["/"]
        total_lines = protocol_lines + extra_lines
        if total_lines:
            total_lines += ["&wt TYPE='END' /"]
        total_lines = dict_lines + total_lines

        return total_lines

    def generateGromacsConfig(self, extra_options=None, extra_lines=None):
        """
        Outputs the current protocol in a format compatible with GROMACS.

        Parameters
        ----------

        extra_options : dict
            A dictionary containing extra options. Overrides the ones generated from the protocol.

        extra_lines : list
            A list of extra lines to be put at the end of the script.

        Returns
        -------

        config : list
            The generated config list in a GROMACS format.
        """

        extra_options = extra_options if extra_options is not None else {}
        extra_lines = extra_lines if extra_lines is not None else []

        # Define some miscellaneous defaults.
        protocol_dict = {
            "nstlog": self._report_interval,  # Interval between writing to the log file.
<<<<<<< HEAD
            "nstenergy": self._report_interval,  # Interval between writing to the energy file.
=======
            "nstenergy": self._restart_interval,  # Interval between writing to the energy file.
>>>>>>> c4f6cc88
            "nstxout-compressed": self._restart_interval,  # Interval between writing to the trajectory file.
        }

        # Minimisation.
        if isinstance(self.protocol, _Protocol.Minimisation):
            protocol_dict["integrator"] = "steep"  # Minimisation simulation.
        else:
            timestep = (
                self.protocol.getTimeStep().picoseconds().value()
            )  # Define the timestep in picoseconds
            protocol_dict["dt"] = f"{timestep:.3f}"  # Integration time step.
        protocol_dict["nsteps"] = self._steps  # Number of integration steps.

        # Constraints.
        if not isinstance(self.protocol, _Protocol.Minimisation):
            protocol_dict["constraints"] = "h-bonds"  # Rigid bonded hydrogens.
            protocol_dict["constraint-algorithm"] = "LINCS"  # Linear constraint solver.

        # PBC.
        protocol_dict["pbc"] = "xyz"  # Simulate a fully periodic box.
        protocol_dict["cutoff-scheme"] = "Verlet"  # Use Verlet pair lists.
        if self._has_box and self._has_water:
            protocol_dict["ns-type"] = "grid"  # Use a grid to search for neighbours.
            protocol_dict[
                "nstlist"
            ] = "20"  # Rebuild neighbour list every 20 steps. Recommended in the manual for parallel simulations and/or non-bonded force calculation on the GPU.
            protocol_dict["rlist"] = "0.8"  # Set short-range cutoff.
            protocol_dict["rvdw"] = "0.8"  # Set van der Waals cutoff.
            protocol_dict["rcoulomb"] = "0.8"  # Set Coulomb cutoff.
            protocol_dict["coulombtype"] = "PME"  # Fast smooth Particle-Mesh Ewald.
            protocol_dict[
                "DispCorr"
            ] = "EnerPres"  # Dispersion corrections for energy and pressure.
        else:
            # Perform vacuum simulations by implementing pseudo-PBC conditions,
            # i.e. run calculation in a near-infinite box (333.3 nm).
            # c.f.: https://pubmed.ncbi.nlm.nih.gov/29678588
            protocol_dict[
                "nstlist"
            ] = "1"  # Single neighbour list (all particles interact).
            protocol_dict["rlist"] = "333.3"  # "Infinite" short-range cutoff.
            protocol_dict["rvdw"] = "333.3"  # "Infinite" van der Waals cutoff.
            protocol_dict["rcoulomb"] = "333.3"  # "Infinite" Coulomb cutoff.
            protocol_dict["coulombtype"] = "Cut-off"  # Plain cut-off.
        protocol_dict["vdwtype"] = "Cut-off"  # Twin-range van der Waals cut-off.
<<<<<<< HEAD
=======

        # Restraints.
        if isinstance(self.protocol, _Protocol.Equilibration):
            protocol_dict[
                "refcoord-scaling"
            ] = "com"  # The actual restraints need to be defined elsewhere.
>>>>>>> c4f6cc88

        # Pressure control.
        if not isinstance(self.protocol, _Protocol.Minimisation):
            if self.protocol.getPressure() is not None:
                # Don't use barostat for vacuum simulations.
                if self._has_box and self._has_water:
                    protocol_dict["pcoupl"] = "c-rescale"  # Barostat type.
                    protocol_dict[
                        "tau-p"
                    ] = 1  # 1ps time constant for pressure coupling.
                    protocol_dict[
                        "ref-p"
                    ] = f"{self.protocol.getPressure().bar().value():.5f}"  # Pressure in bar.
                    protocol_dict[
                        "compressibility"
                    ] = "4.5e-5"  # Compressibility of water.
                else:
                    _warnings.warn(
                        "Cannot use a barostat for a vacuum or non-periodic simulation"
                    )

        # Temperature control.
        if not isinstance(self.protocol, _Protocol.Minimisation):
            protocol_dict["integrator"] = "md"  # leap-frog dynamics.
            protocol_dict["tcoupl"] = "v-rescale"
            protocol_dict[
                "tc-grps"
            ] = "system"  # A single temperature group for the entire system.
            protocol_dict["tau-t"] = 2  # Collision frequency (ps).

            if isinstance(self.protocol, _Protocol.Equilibration):
                if self.protocol.isConstantTemp():
                    temp = "%.2f" % self.protocol.getStartTemperature().kelvin().value()
                else:
                    # still need a reference temperature for each group, even when heating/cooling
<<<<<<< HEAD
                    temp = "%.2f" % self.protocol.getEndTemperature().kelvin().value()
=======
                    protocol_dict["ref-t"] = (
                        "%.2f" % self.protocol.getEndTemperature().kelvin().value()
                    )
>>>>>>> c4f6cc88
                    # Work out the final time of the simulation.
                    timestep = self.protocol.getTimeStep().picoseconds().value()
                    end_time = _math.floor(timestep * self._steps)

                    protocol_dict[
                        "annealing"
                    ] = "single"  # Single sequence of annealing points.
                    protocol_dict[
                        "annealing-npoints"
                    ] = 2  # Two annealing points for "system" temperature group.

                    # Linearly change temperature between start and end times.
                    protocol_dict["annealing-time"] = "0 %d" % end_time
                    protocol_dict["annealing-temp"] = "%.2f %.2f" % (
                        self.protocol.getStartTemperature().kelvin().value(),
                        self.protocol.getEndTemperature().kelvin().value(),
                    )
            else:
<<<<<<< HEAD
                temp = "%.2f" % self.protocol.getTemperature().kelvin().value()
            protocol_dict["ref-t"] = temp

            # Regenerate the velocity if this is not a restart
            if not self.protocol.isRestart():
                protocol_dict["gen-vel"] = "yes"
                protocol_dict["gen-temp"] = temp
=======
                protocol_dict["ref-t"] = (
                    "%.2f" % self.protocol.getTemperature().kelvin().value()
                )
>>>>>>> c4f6cc88

        # Free energies.
        if isinstance(self.protocol, _Protocol._FreeEnergyMixin):
            protocol_dict["free-energy"] = "yes"  # Free energy mode.
            nDecoupledMolecules = self.system.nDecoupledMolecules()
            if nDecoupledMolecules == 1:
                [
                    mol,
                ] = self.system.getDecoupledMolecules()
                decouple_dict = mol._sire_object.property("decouple")
                protocol_dict["couple-moltype"] = mol._sire_object.name().value()

                def tranform(charge, LJ):
                    if charge and LJ:
                        return "vdw-q"
                    elif charge and not LJ:
                        return "q"
                    elif not charge and LJ:
                        return "vdw"
                    else:
                        return "none"

                protocol_dict["couple-lambda0"] = tranform(
                    decouple_dict["charge"][0], decouple_dict["LJ"][0]
                )
                protocol_dict["couple-lambda1"] = tranform(
                    decouple_dict["charge"][1], decouple_dict["LJ"][1]
                )
                # Add the soft-core parameters for the ABFE
                protocol_dict["sc-alpha"] = 0.5
                protocol_dict["sc-power"] = 1
                protocol_dict["sc-sigma"] = 0.3
                if decouple_dict["intramol"].value():
                    # The intramol is being coupled to the lambda change and thus being annihilated.
                    protocol_dict["couple-intramol"] = "yes"
                else:
                    protocol_dict["couple-intramol"] = "no"
            elif nDecoupledMolecules > 1:
                raise ValueError(
                    "Gromacs cannot handle more than one decoupled molecule."
                )
            protocol_dict["calc-lambda-neighbors"] = -1  # Calculate MBAR energies.
            LambdaValues = self.protocol.getLambdaValues(type="dataframe")
            for name in [
                "fep",
                "bonded",
                "coul",
                "vdw",
                "restraint",
                "mass",
                "temperature",
            ]:
                if name in LambdaValues:
                    protocol_dict[
                        "{:<20}".format("{}-lambdas".format(name))
                    ] = " ".join(
                        list(map("{:.5f}".format, LambdaValues[name].to_list()))
                    )
            protocol_dict[
                "init-lambda-state"
            ] = self.protocol.getLambdaIndex()  # Current lambda value.
<<<<<<< HEAD
            protocol_dict[
                "nstcalcenergy"
            ] = self._report_interval  # Calculate energies every report_interval steps.
            protocol_dict[
                "nstdhdl"
            ] = self._report_interval  # Write gradients every report_interval steps.
=======
            protocol_dict["nstcalcenergy"] = 200  # Calculate energies every 200 steps.
            protocol_dict["nstdhdl"] = 200  # Write gradients every 200 steps.
>>>>>>> c4f6cc88

        # Put everything together in a line-by-line format.
        total_dict = {**protocol_dict, **extra_options}
        total_lines = [
            f"{k} = {v}" for k, v in total_dict.items() if v is not None
        ] + extra_lines

        return total_lines

    def generateSomdConfig(self, extra_options=None, extra_lines=None):
        """
        Outputs the current protocol in a format compatible with SOMD.

        Parameters
        ----------

        extra_options : dict
            A dictionary containing extra options. Overrides the ones generated from the protocol.

        extra_lines : list
            A list of extra lines to be put at the end of the script.

        Returns
        -------

        config : list
            The generated config list in a SOMD format.
        """

        extra_options = extra_options if extra_options is not None else {}
        extra_lines = extra_lines if extra_lines is not None else []

        # Define some miscellaneous defaults.
        protocol_dict = {"save coordinates": True}  # Save molecular coordinates.

        # Minimisation.
        if isinstance(self.protocol, _Protocol.Minimisation):
            protocol_dict["minimise"] = True  # Minimisation simulation.
            protocol_dict[
                "minimise maximum iterations"
            ] = self._steps  # Maximum number of steps.
            protocol_dict["minimise tolerance"] = 1  # Convergence tolerance.
            protocol_dict["ncycles"] = 1  # Perform a single SOMD cycle.
            protocol_dict["nmoves"] = 1  # Perform a single MD move.
        else:
            # Get the report and restart intervals.
            report_interval = self._report_interval
            restart_interval = self._restart_interval

            # The restart and report intervals must be a multiple of the energy frequency,
            # which is 200 steps.
            if isinstance(self.protocol, _Protocol._FreeEnergyMixin):
                report_interval = int(200 * _math.ceil(report_interval / 200))
                restart_interval = int(200 * _math.ceil(restart_interval / 200))

            # The number of moves per cycle.
            nmoves = report_interval

            # The number of cycles, so that nmoves * ncycles is equal to self._steps.
            ncycles = max(1, self._steps // nmoves)

            # How many cycles need to pass before we write a trajectory frame.
            cycles_per_frame = max(1, restart_interval // nmoves)

            # How many time steps need to pass before we write a trajectory frame.
            buffer_freq = int(nmoves * ((restart_interval / nmoves) % 1))

            protocol_dict["ncycles"] = ncycles  # The number of SOMD cycles.
            protocol_dict["nmoves"] = nmoves  # The number of moves per cycle.
            protocol_dict[
                "ncycles_per_snap"
            ] = cycles_per_frame  # Cycles per trajectory write.
            protocol_dict[
                "buffered coordinates frequency"
            ] = buffer_freq  # Buffering frequency.
            timestep = self.protocol.getTimeStep().femtoseconds().value()
            protocol_dict["timestep"] = (
                "%.2f femtosecond" % timestep
            )  # Integration time step.

            # Use the Langevin Middle integrator if it is a 4 fs timestep
            if timestep >= 4.00:
                protocol_dict[
                    "integrator_type"
                ] = "langevinmiddle"  # Langevin middle integrator
            else:
                pass

        # PBC.
        if self._has_water:
            protocol_dict["reaction field dielectric"] = "78.3"  # Solvated box.
        if not self._has_box or not self._has_water:
            protocol_dict["cutoff type"] = "cutoffnonperiodic"  # No periodic box.
        else:
            protocol_dict["cutoff type"] = "cutoffperiodic"  # Periodic box.
        protocol_dict["cutoff distance"] = "8 angstrom"  # Non-bonded cut-off.

        # Restraints.
        if (
<<<<<<< HEAD
            isinstance(self.protocol, _Protocol._PositionRestraintMixin)
=======
            isinstance(self.protocol, _Protocol.Equilibration)
>>>>>>> c4f6cc88
            and self.protocol.getRestraint() is not None
        ):
            raise _IncompatibleError("We currently don't support restraints with SOMD.")

        # Pressure control.
        protocol_dict["barostat"] = False  # Disable barostat (constant volume).
        if not isinstance(self.protocol, _Protocol.Minimisation):
            if self.protocol.getPressure() is not None:
                # Don't use barostat for vacuum simulations.
                if self._has_box and self._has_water:
                    protocol_dict["barostat"] = True  # Enable barostat.
                    pressure = self.protocol.getPressure().atm().value()
                    protocol_dict["pressure"] = (
                        "%.5f atm" % pressure
                    )  # Presure in atmosphere.
                else:
                    _warnings.warn(
                        "Cannot use a barostat for a vacuum or non-periodic simulation"
                    )

        # Temperature control.
        if not isinstance(self.protocol, _Protocol.Minimisation):
            if (
                isinstance(self.protocol, _Protocol.Equilibration)
                and not self.protocol.isConstantTemp()
            ):
                raise _IncompatibleError(
                    "SOMD only supports constant temperature equilibration."
                )

            protocol_dict["thermostat"] = "True"  # Turn on the thermostat.
            if not isinstance(self.protocol, _Protocol.Equilibration):
                protocol_dict["temperature"] = (
                    "%.2f kelvin" % self.protocol.getTemperature().kelvin().value()
                )
            else:
                protocol_dict["temperature"] = (
                    "%.2f kelvin" % self.protocol.getStartTemperature().kelvin().value()
                )

        # Free energies.
        if isinstance(self.protocol, _Protocol._FreeEnergyMixin):
            if not isinstance(self.protocol, _Protocol.Minimisation):
                protocol_dict[
                    "constraint"
                ] = "hbonds-notperturbed"  # Handle hydrogen perturbations.
                protocol_dict[
                    "energy frequency"
                ] = 200  # Write gradients every 200 steps.

            protocol = [str(x) for x in self.protocol.getLambdaValues()]
            protocol_dict["lambda array"] = ", ".join(protocol)
            protocol_dict[
                "lambda_val"
            ] = self.protocol.getLambda()  # Current lambda value.
            res_num = (
                self.system.search("perturbable")
                .residues()[0]
                ._sire_object.number()
                .value()
            )
            protocol_dict[
                "perturbed residue number"
            ] = res_num  # Perturbed residue number.

        # Put everything together in a line-by-line format.
        total_dict = {**protocol_dict, **extra_options}
        total_lines = [
            f"{k} = {v}" for k, v in total_dict.items() if v is not None
        ] + extra_lines

        return total_lines<|MERGE_RESOLUTION|>--- conflicted
+++ resolved
@@ -13,14 +13,9 @@
     # TODO: Integrate this class better into the other Protocols.
     """A class for generating a config based on a template protocol."""
 
-<<<<<<< HEAD
     def __init__(self, system, protocol):
-        """Constructor.
-=======
-    def __init__(self, system, protocol, squashed_system=None):
         """
         Constructor.
->>>>>>> c4f6cc88
 
         Parameters
         ----------
@@ -28,14 +23,7 @@
         system : :class:`System <BioSimSpace._SireWrappers.System>`
             The molecular system.
 
-<<<<<<< HEAD
            protocol : :class:`Protocol <BioSimSpace.Protocol>`
-=======
-        protocol : :class:`Protocol <BioSimSpace.Protocol>`
-
-        squashed_system : :class:`System <BioSimSpace._SireWrappers.System>`
-            (Optional) an AMBER-compatible squashed system.
->>>>>>> c4f6cc88
         """
         self.system = system
         self.protocol = protocol
@@ -98,66 +86,21 @@
             steps = _math.ceil(self.protocol.getRunTime() / self.protocol.getTimeStep())
         return steps
 
-<<<<<<< HEAD
-=======
-    def _amber_mask_from_indices(self, atom_idxs):
-        """Internal helper function to create an AMBER restraint mask from a
-        list of atom indices.
+    def _generate_amber_fep_masks(self, timestep):
+        """Internal helper function which generates timasks and scmasks based on the system.
 
         Parameters
         ----------
 
-        atom_idxs : [int]
-            A list of atom indices.
+        timestep : [float]
+            The timestep in ps for the FEP perturbation. Generates a different mask based on this.
 
         Returns
         -------
 
-        restraint_mask : str
-            The AMBER restraint mask.
-        """
-        # AMBER has a restriction on the number of characters in the restraint
-        # mask (not documented) so we can't just use comma-separated atom
-        # indices. Instead we loop through the indices and use hyphens to
-        # separate contiguous blocks of indices, e.g. 1-23,34-47,...
-
-        if atom_idxs:
-            # AMBER masks are 1-indexed, while BioSimSpace indices are 0-indexed.
-            atom_idxs = [x + 1 for x in sorted(list(set(atom_idxs)))]
-            if not all(isinstance(x, int) for x in atom_idxs):
-                raise TypeError("'atom_idxs' must be a list of 'int' types.")
-            groups = []
-            initial_idx = atom_idxs[0]
-            for prev_idx, curr_idx in _it.zip_longest(atom_idxs, atom_idxs[1:]):
-                if curr_idx != prev_idx + 1 or curr_idx is None:
-                    if initial_idx == prev_idx:
-                        groups += [str(initial_idx)]
-                    else:
-                        groups += [f"{initial_idx}-{prev_idx}"]
-                    initial_idx = curr_idx
-            mask = "@" + ",".join(groups)
-        else:
-            mask = ""
-
-        return mask
-
->>>>>>> c4f6cc88
-    def _generate_amber_fep_masks(self, timestep):
-        """Internal helper function which generates timasks and scmasks based on the system.
-
-        Parameters
-        ----------
-
-        timestep : [float]
-            The timestep in ps for the FEP perturbation. Generates a different mask based on this.
-
-        Returns
-        -------
-
         option_dict : dict
             A dictionary of AMBER-compatible options.
         """
-<<<<<<< HEAD
         # Get the merged to squashed atom mapping of the whole system for both endpoints.
         atom_mapping0 = _squashed_atom_mapping(self.system, is_lambda1=False)
         atom_mapping1 = _squashed_atom_mapping(self.system, is_lambda1=True)
@@ -175,50 +118,6 @@
                 mcs1_indices.append(atom_mapping1[i])
         ti0_indices = mcs0_indices + dummy0_indices
         ti1_indices = mcs1_indices + dummy1_indices
-=======
-        # Squash the system into an AMBER-friendly format.
-        if self.squashed_system is None:
-            self.squashed_system, _ = _squash(self.system)
-
-        # Get the perturbed molecules and the corresponding squashed molecules.
-        pertmols = self.system.getPerturbableMolecules()
-        pertmol_offset = len(self.system) - len(pertmols)
-        squashed_pertmols = self.squashed_system[pertmol_offset:]
-        atom_offsets = [0] + list(
-            _it.accumulate(mol.nAtoms() for mol in self.squashed_system.getMolecules())
-        )
-
-        # Find the perturbed atom indices withing the squashed system.
-        mols0_indices, mols1_indices = [], []
-        dummy0_indices, dummy1_indices = [], []
-        for i, pertmol in enumerate(pertmols):
-            mol0 = squashed_pertmols[2 * i]
-            mol1 = squashed_pertmols[2 * i + 1]
-            atom_offset0 = atom_offsets[pertmol_offset + 2 * i]
-            atom_offset1 = atom_offset0 + mol0.nAtoms()
-            mols0_indices += list(range(atom_offset0, atom_offset1))
-            mols1_indices += list(range(atom_offset1, atom_offset1 + mol1.nAtoms()))
-            nondummy_indices0 = [
-                atom.index()
-                for atom in pertmol.getAtoms()
-                if "du" not in atom._sire_object.property("ambertype0")
-            ]
-            nondummy_indices1 = [
-                atom.index()
-                for atom in pertmol.getAtoms()
-                if "du" not in atom._sire_object.property("ambertype1")
-            ]
-            dummy0_indices += [
-                atom_offset0 + nondummy_indices0.index(atom.index())
-                for atom in pertmol.getAtoms()
-                if "du" in atom._sire_object.property("ambertype1")
-            ]
-            dummy1_indices += [
-                atom_offset1 + nondummy_indices1.index(atom.index())
-                for atom in pertmol.getAtoms()
-                if "du" in atom._sire_object.property("ambertype0")
-            ]
->>>>>>> c4f6cc88
 
         # Define whether HMR is used based on the timestep.
         # When HMR is used, there can be no SHAKE.
@@ -229,17 +128,10 @@
 
         # Create an option dict with amber masks generated from the above indices.
         option_dict = {
-<<<<<<< HEAD
             "timask1": f'"{_amber_mask_from_indices(ti0_indices)}"',
             "timask2": f'"{_amber_mask_from_indices(ti1_indices)}"',
             "scmask1": f'"{_amber_mask_from_indices(dummy0_indices)}"',
             "scmask2": f'"{_amber_mask_from_indices(dummy1_indices)}"',
-=======
-            "timask1": f'"{self._amber_mask_from_indices(mols0_indices)}"',
-            "timask2": f'"{self._amber_mask_from_indices(mols1_indices)}"',
-            "scmask1": f'"{self._amber_mask_from_indices(dummy0_indices)}"',
-            "scmask2": f'"{self._amber_mask_from_indices(dummy1_indices)}"',
->>>>>>> c4f6cc88
             "noshakemask": f'"{no_shake_mask}"',
         }
 
@@ -351,13 +243,9 @@
                 # Don't add restraints if there are no atoms to restrain.
                 if len(atom_idxs) > 0:
                     # Generate the restraint mask based on atom indices.
-<<<<<<< HEAD
-                    restraint_mask = _amber_mask_from_indices(atom_idxs)
-=======
-                    restraint_mask = self._amber_mask_from_indices(
-                        [i + 1 for i in atom_idxs]
-                    )
->>>>>>> c4f6cc88
+                    restraint_mask = _amber_mask_from_indices(
+                        atom_idxs
+                    )
 
                     # The restraintmask cannot be more than 256 characters.
                     if len(restraint_mask) > 256:
@@ -489,11 +377,7 @@
         # Define some miscellaneous defaults.
         protocol_dict = {
             "nstlog": self._report_interval,  # Interval between writing to the log file.
-<<<<<<< HEAD
             "nstenergy": self._report_interval,  # Interval between writing to the energy file.
-=======
-            "nstenergy": self._restart_interval,  # Interval between writing to the energy file.
->>>>>>> c4f6cc88
             "nstxout-compressed": self._restart_interval,  # Interval between writing to the trajectory file.
         }
 
@@ -539,15 +423,6 @@
             protocol_dict["rcoulomb"] = "333.3"  # "Infinite" Coulomb cutoff.
             protocol_dict["coulombtype"] = "Cut-off"  # Plain cut-off.
         protocol_dict["vdwtype"] = "Cut-off"  # Twin-range van der Waals cut-off.
-<<<<<<< HEAD
-=======
-
-        # Restraints.
-        if isinstance(self.protocol, _Protocol.Equilibration):
-            protocol_dict[
-                "refcoord-scaling"
-            ] = "com"  # The actual restraints need to be defined elsewhere.
->>>>>>> c4f6cc88
 
         # Pressure control.
         if not isinstance(self.protocol, _Protocol.Minimisation):
@@ -583,13 +458,9 @@
                     temp = "%.2f" % self.protocol.getStartTemperature().kelvin().value()
                 else:
                     # still need a reference temperature for each group, even when heating/cooling
-<<<<<<< HEAD
-                    temp = "%.2f" % self.protocol.getEndTemperature().kelvin().value()
-=======
-                    protocol_dict["ref-t"] = (
+                    temp = (
                         "%.2f" % self.protocol.getEndTemperature().kelvin().value()
                     )
->>>>>>> c4f6cc88
                     # Work out the final time of the simulation.
                     timestep = self.protocol.getTimeStep().picoseconds().value()
                     end_time = _math.floor(timestep * self._steps)
@@ -608,7 +479,6 @@
                         self.protocol.getEndTemperature().kelvin().value(),
                     )
             else:
-<<<<<<< HEAD
                 temp = "%.2f" % self.protocol.getTemperature().kelvin().value()
             protocol_dict["ref-t"] = temp
 
@@ -616,11 +486,6 @@
             if not self.protocol.isRestart():
                 protocol_dict["gen-vel"] = "yes"
                 protocol_dict["gen-temp"] = temp
-=======
-                protocol_dict["ref-t"] = (
-                    "%.2f" % self.protocol.getTemperature().kelvin().value()
-                )
->>>>>>> c4f6cc88
 
         # Free energies.
         if isinstance(self.protocol, _Protocol._FreeEnergyMixin):
@@ -682,17 +547,12 @@
             protocol_dict[
                 "init-lambda-state"
             ] = self.protocol.getLambdaIndex()  # Current lambda value.
-<<<<<<< HEAD
             protocol_dict[
                 "nstcalcenergy"
             ] = self._report_interval  # Calculate energies every report_interval steps.
             protocol_dict[
                 "nstdhdl"
             ] = self._report_interval  # Write gradients every report_interval steps.
-=======
-            protocol_dict["nstcalcenergy"] = 200  # Calculate energies every 200 steps.
-            protocol_dict["nstdhdl"] = 200  # Write gradients every 200 steps.
->>>>>>> c4f6cc88
 
         # Put everything together in a line-by-line format.
         total_dict = {**protocol_dict, **extra_options}
@@ -792,11 +652,7 @@
 
         # Restraints.
         if (
-<<<<<<< HEAD
             isinstance(self.protocol, _Protocol._PositionRestraintMixin)
-=======
-            isinstance(self.protocol, _Protocol.Equilibration)
->>>>>>> c4f6cc88
             and self.protocol.getRestraint() is not None
         ):
             raise _IncompatibleError("We currently don't support restraints with SOMD.")
