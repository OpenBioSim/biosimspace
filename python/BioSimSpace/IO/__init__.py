######################################################################
# BioSimSpace: Making biomolecular simulation a breeze!
#
# Copyright: 2017-2018
#
# Authors: Lester Hedges <lester.hedges@gmail.com>
#
# BioSimSpace is free software: you can redistribute it and/or modify
# it under the terms of the GNU General Public License as published by
# the Free Software Foundation, either version 2 of the License, or
# (at your option) any later version.
#
# BioSimSpace is distributed in the hope that it will be useful,
# but WITHOUT ANY WARRANTY; without even the implied warranty of
# MERCHANTABILITY or FITNESS FOR A PARTICULAR PURPOSE. See the
# GNU General Public License for more details.
#
# You should have received a copy of the GNU General Public License
# along with BioSimSpace. If not, see <http://www.gnu.org/licenses/>.
#####################################################################

"""
Functionality for reading/writing molecular systems.
Author: Lester Hedges <lester.hedges@gmail.com>
"""

<<<<<<< HEAD
from Sire.Base import getBinDir as _getBinDir
from Sire.Base import wrap as _wrap
from Sire.IO import MoleculeParser as _MoleculeParser
=======
import Sire.Base as _SireBase
import Sire.IO as _SireIO
import Sire.Mol as _SireMol
import Sire.System as _SireSystem
>>>>>>> 980236d6

from BioSimSpace import _gromacs_path

from .._SireWrappers import Molecule as _Molecule
from .._SireWrappers import System as _System

from collections import OrderedDict as _OrderedDict
from glob import glob
from io import StringIO as _StringIO
<<<<<<< HEAD

import os.path as _path
import subprocess as _subprocess
import sys as _sys

# Set the bundled GROMACS topology file directory.
_gromacs_path = _path.dirname(_getBinDir()) + "/share/gromacs/top"

# The directory is missing. GROMACS must not be installed.
if not _path.isdir(_gromacs_path):
    print("Missing GROMACS topology file directory: '%s'" % _gromacs_path)

    # Attempt to install GROMACS.
    print("Trying to install GROMACS.")
    command = "%s/conda install -y -q -c bioconda gromacs" % _getBinDir()
    proc = _subprocess.run(command, shell=True, stdout=_subprocess.PIPE)

    # The installation failed.
    if proc.returncode != 0:
        raise RuntimeError("GROMACS installation failed: '%s'" % command)
=======
from warnings import warn as _warn

import os.path as _path
import sys as _sys

if _gromacs_path is None:
    _warn("BioSimSpace.IO: Please install GROMACS (http://www.gromacs.org) "
           + "for GROMACS topology file support.")
>>>>>>> 980236d6

# Context manager for capturing stdout.
# Taken from:
# https://stackoverflow.com/questions/16571150/how-to-capture-stdout-output-from-a-python-function-call
class _Capturing(list):
    def __enter__(self):
        self._stdout = _sys.stdout
        _sys.stdout = self._stringio = _StringIO()
        return self
    def __exit__(self, *args):
        self.extend(self._stringio.getvalue().splitlines())
        del self._stringio
        _sys.stdout = self._stdout

# Capture the supported format information
with _Capturing() as format_info:
    print(r"%s" % _SireIO.MoleculeParser.supportedFormats())

# Create a list of the supported formats.
_formats = []

# Create a dictionary of format-description key-value pairs.
_formats_dict = _OrderedDict()

# Loop over the format information to populate the dictionary.
for index, line in enumerate(format_info):
    if "Parser" in line:
        format = line.split()[2]
        extensions = format_info[index+1]
        description = format_info[index+2]

        if format != "SUPPLEMENTARY":
            _formats.append(format)
            _formats_dict[format.replace(" ", "").upper()] = (format, description)

# Delete the redundant variables.
del format_info, index, line, format, extensions, description

def fileFormats():
    """Return a list of the supported formats."""
    return _formats

def formatInfo(format):
    """Return information for the specified file format.

       Positional arguments:

       format -- The file format.
    """

    try:
        return _formats_dict[format.replace(" ", "").upper()][1]
    except KeyError:
        print("Unsupported format: '%s'" % format)
        return None

def readMolecules(files, map={}):
    """Read a molecular system from file.

       Positional arguments:

       files -- A file name, or a list of file names.

       Keyword arguments:

       map   -- A dictionary that maps system "properties" to their user defined
                values. This allows the user to refer to properties with their
                own naming scheme, e.g. { "charge" : "my-charge" }
    """

<<<<<<< HEAD
=======
    # Convert to a list.
    if type(files) is str:
        files = [files]

    # Check that all arguments are of type 'str'.
    if type(files) is list:
        if not all(isinstance(x, str) for x in files):
            raise TypeError("'files' must be a list of 'str' types.")
        if len(files) == 0:
            raise ValueError("The list of input files is empty!")
    else:
        raise TypeError("'files' must be of type 'str', or a list of 'str' types.")

    # Validate the map.
    if type(map) is not dict:
        raise TypeError("'map' must be of type 'dict'")

>>>>>>> 980236d6
    # Add the GROMACS topology file path.
    if "GROMACS_PATH" not in map:
        map["GROMACS_PATH"] = _gromacs_path

<<<<<<< HEAD
    system = _MoleculeParser.read(files, map)
=======
    # Try to read the files and return a molecular system.
    try:
        system = _SireIO.MoleculeParser.read(files, map)
    except Exception as e:
        if "There are no lead parsers!" in str(e):
            msg = ("Failed to read molecules from %s. "
                   "It looks like you failed to include a topology file."
                  ) % files
            raise IOError(msg) from None
        else:
            raise IOError("Failed to read molecules from: %s" % files) from None
>>>>>>> 980236d6

    return _System(system)

def saveMolecules(filebase, system, fileformat, map={}):
    """Save a molecular system to file.

       Positional arguments:

       filebase   -- The base name of the output file.
       system     -- The molecular system.
       fileformat -- The file format (or formats) to save to.

       Keyword arguments:

<<<<<<< HEAD
       map   -- A dictionary that maps system "properties" to their user defined
                values. This allows the user to refer to properties with their
                own naming scheme, e.g. { "charge" : "my-charge" }
=======
       map        -- A dictionary that maps system "properties" to their user
                     defined values. This allows the user to refer to properties
                     with their own naming scheme, e.g. { "charge" : "my-charge" }
>>>>>>> 980236d6
    """

    # Add the GROMACS topology file path.
    if "GROMACS_PATH" not in map:
        map["GROMACS_PATH"] = _gromacs_path

    # Check that the filebase is a string.
    if type(filebase) is not str:
        raise TypeError("'filebase' must be of type 'str'")

    # Check that that the system is of the correct type.

    # A System object.
    if type(system) is _System:
        pass
    # A Molecule object.
    elif type(system) is _Molecule:
        system = [system]
    # A list of Molecule objects.
    elif type(system) is list and all(isinstance(x, _Molecule) for x in system):
        pass
    # Invalid type.
    else:
        raise TypeError("'system' must be of type 'BioSimSpace.System', "
            + "'BioSimSpace.Molecule, or a list of 'BiSimSpace.Molecule' types.")

    # Check that fileformat argument is of the correct type.

    # Convert to a list if a single string is passed.
    # We split on ',' since the user might pass system.fileFormat() as the argument.
    if type(fileformat) is str:
        fileformat = fileformat.split(",")
    # Lists and tuples are okay!
    elif type(fileformat) is list:
        pass
    elif type(fileformat) is tuple:
        pass
    # Invalid.
    else:
        raise TypeError("'fileformat' must be a 'str' or a 'list' of 'str' types.")

    # Make sure all items in list or tuple are strings.
    if not all(isinstance(x, str) for x in fileformat):
        raise TypeError("'fileformat' must be a 'str' or a 'list' of 'str' types.")

    # Make a list of the matched file formats.
    formats = []

    # Make sure that all of the formats are valid.
    for format in fileformat:
        try:
            f = _formats_dict[format.replace(" ", "").upper()][0]
            formats.append(f)
        except KeyError:
            raise ValueError("Unsupported file format '%s'. Supported formats "
                "are: %s." % (format, str(_formats)))

    # Validate the map.
    if type(map) is not dict:
        raise TypeError("'map' must be of type 'dict'")

    # Copy the map.
    _map = map.copy()

    # Add the GROMACS topology file path.
    if "GROMACS_PATH" not in _map:
        _map["GROMACS_PATH"] = _gromacs_path

    # We have a list of molecules. Create a new system and add each molecule.
    if type(system) is list:

        # Create a Sire system and molecule group.
        s = _SireSystem.System("BioSimSpace System")
        m = _SireMol.MoleculeGroup("all")

        # Add all of the molecules to the group.
        for molecule in system:
            m.add(molecule._getSireMolecule())

        # Add the molecule group to the system.
        s.add(m)

        # Wrap the system.
        system = _System(s)

    # A list of the files that have been written.
    files = []

    # Save the system using each file format.
    for format in formats:
        # Add the file format to the property map.
<<<<<<< HEAD
        _map = map
        map["fileformat"] = _wrap(format)

        # Write the file.
        file = _MoleculeParser.save(system._getSireSystem(), filebase, map)
        files += file
=======
        _map["fileformat"] = _SireBase.wrap(format)

        # Write the file.
        try:
            file = _SireIO.MoleculeParser.save(system._getSireSystem(), filebase, _map)
            files += file
        except:
            raise IOError("Failed to save system to format: '%s'" % format) from None
>>>>>>> 980236d6

    return files<|MERGE_RESOLUTION|>--- conflicted
+++ resolved
@@ -24,16 +24,10 @@
 Author: Lester Hedges <lester.hedges@gmail.com>
 """
 
-<<<<<<< HEAD
-from Sire.Base import getBinDir as _getBinDir
-from Sire.Base import wrap as _wrap
-from Sire.IO import MoleculeParser as _MoleculeParser
-=======
 import Sire.Base as _SireBase
 import Sire.IO as _SireIO
 import Sire.Mol as _SireMol
 import Sire.System as _SireSystem
->>>>>>> 980236d6
 
 from BioSimSpace import _gromacs_path
 
@@ -43,28 +37,6 @@
 from collections import OrderedDict as _OrderedDict
 from glob import glob
 from io import StringIO as _StringIO
-<<<<<<< HEAD
-
-import os.path as _path
-import subprocess as _subprocess
-import sys as _sys
-
-# Set the bundled GROMACS topology file directory.
-_gromacs_path = _path.dirname(_getBinDir()) + "/share/gromacs/top"
-
-# The directory is missing. GROMACS must not be installed.
-if not _path.isdir(_gromacs_path):
-    print("Missing GROMACS topology file directory: '%s'" % _gromacs_path)
-
-    # Attempt to install GROMACS.
-    print("Trying to install GROMACS.")
-    command = "%s/conda install -y -q -c bioconda gromacs" % _getBinDir()
-    proc = _subprocess.run(command, shell=True, stdout=_subprocess.PIPE)
-
-    # The installation failed.
-    if proc.returncode != 0:
-        raise RuntimeError("GROMACS installation failed: '%s'" % command)
-=======
 from warnings import warn as _warn
 
 import os.path as _path
@@ -73,7 +45,6 @@
 if _gromacs_path is None:
     _warn("BioSimSpace.IO: Please install GROMACS (http://www.gromacs.org) "
            + "for GROMACS topology file support.")
->>>>>>> 980236d6
 
 # Context manager for capturing stdout.
 # Taken from:
@@ -144,8 +115,6 @@
                 own naming scheme, e.g. { "charge" : "my-charge" }
     """
 
-<<<<<<< HEAD
-=======
     # Convert to a list.
     if type(files) is str:
         files = [files]
@@ -163,14 +132,10 @@
     if type(map) is not dict:
         raise TypeError("'map' must be of type 'dict'")
 
->>>>>>> 980236d6
     # Add the GROMACS topology file path.
     if "GROMACS_PATH" not in map:
         map["GROMACS_PATH"] = _gromacs_path
 
-<<<<<<< HEAD
-    system = _MoleculeParser.read(files, map)
-=======
     # Try to read the files and return a molecular system.
     try:
         system = _SireIO.MoleculeParser.read(files, map)
@@ -182,7 +147,6 @@
             raise IOError(msg) from None
         else:
             raise IOError("Failed to read molecules from: %s" % files) from None
->>>>>>> 980236d6
 
     return _System(system)
 
@@ -197,20 +161,10 @@
 
        Keyword arguments:
 
-<<<<<<< HEAD
-       map   -- A dictionary that maps system "properties" to their user defined
-                values. This allows the user to refer to properties with their
-                own naming scheme, e.g. { "charge" : "my-charge" }
-=======
        map        -- A dictionary that maps system "properties" to their user
                      defined values. This allows the user to refer to properties
                      with their own naming scheme, e.g. { "charge" : "my-charge" }
->>>>>>> 980236d6
     """
-
-    # Add the GROMACS topology file path.
-    if "GROMACS_PATH" not in map:
-        map["GROMACS_PATH"] = _gromacs_path
 
     # Check that the filebase is a string.
     if type(filebase) is not str:
@@ -297,14 +251,6 @@
     # Save the system using each file format.
     for format in formats:
         # Add the file format to the property map.
-<<<<<<< HEAD
-        _map = map
-        map["fileformat"] = _wrap(format)
-
-        # Write the file.
-        file = _MoleculeParser.save(system._getSireSystem(), filebase, map)
-        files += file
-=======
         _map["fileformat"] = _SireBase.wrap(format)
 
         # Write the file.
@@ -313,6 +259,5 @@
             files += file
         except:
             raise IOError("Failed to save system to format: '%s'" % format) from None
->>>>>>> 980236d6
 
     return files